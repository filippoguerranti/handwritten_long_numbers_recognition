# Recognition of handwritten (long) numbers
> Neural Network recognizer of long handwritten numbers via the use of a webcam.

The aim of this project is to build a model based on CNN and image segmentation capable to recognize long numbers (composed of several digits) written by hand. 

The main tools used for this projects are:
* PyTorch
* OpenCV

---
* [Project description](#project-description)
* [Download and setup](#download-and-setup)
* [Usage example](#usage-example)
* [History](#history)
* [Directory structure](#directory-structure)
* [References](#references)
* [Info](#info)

---

## Project description

**Workflow**
![](img/workflow.png)

As shown in the previous picture the project may be divided into two main sub-problems:

 * CNN building and training phase
 * Webcam image segmentation
 
Having the trained model and the correct segmentation of the input image, the digits classification task and the handwritten long number recognition one, are trivial problems.

> **TODO**: here goes the explanation of the entire project 

## Download and Setup

First, be sure to have installed in your system at least the following:

* `python 3.8.5`
* `pip 20.0.2`
* `git 2.25.1`

I'm not able to guarantee that other versions will work correctly.

Then, the project directory can be downloaded using the following commands in a Linux/MacOS/Windows terminal:

* `git clone https://github.com/filippoguerranti/handwritten_long_numbers_recognition.git`
* `cd handwritten_long_number_recognition`

After downloading the folder, you can type:

* `pip3 install -r requirements.txt`

This command will install all the needed dependencies for this project.
Some issues may arise for the OpenCv library. If it happens, please see the note below for more informations.

> **NOTE**: informations about how to install OpenCV in your platform can be found [here][opencv-installation].

## Usage example

The `usage_example.ipynb` notebook shows some simple usage cases.

## History

<<<<<<< HEAD
* _2020/12/12
  * `dataset` class handler built (custom class)
=======
* _2020/12/26_
  * `ImageGraph` class built
  * `DisjointSetForest` class built
>>>>>>> 040f211c
* _2020/12/08_
  * Training and testing procedure completed (model1: 99.0% accuracy on test set)
  * `MnistDataset` class built from (`torchvision.Datasets`) **Deprecated**
* _2020/12/07_
  * `CNN` class built 
* _2020/12/03_
  * first tests using `openCV` - **Deprecated**
  * project starts
   
   
## Directory structure

```
.
├── img
│   ├── numbers.jpg
│   ├── results
│   │   └── CNN-model1-10_epochs-2000_batchsize.png
│   └── workflow.png
├── __init__.py
├── input
│   ├── __init__.py
│   └── segmentation.py
├── LICENSE
├── models
│   └── CNN-model1.pth
├── network
│   ├── cnn.py
│   ├── dataset.py
│   └── __init__.py
├── notebook
├── README.md
├── references
│   ├── 1412.6980.pdf
│   ├── 1502.01852.pdf
│   ├── 1506.02025.pdf
│   ├── 1710.05381.pdf
│   └── 2001.09136.pdf
├── requirements.txt
└── usage_example.ipynb
```
  
## References

* [MNIST dataset][mnist]
* [NumPy documentation][numpy]
* [PyTorch documentation][torch]
* [OpenCV documentation][opencv]


## Info

Author: Filippo Guerranti <filippo.guerranti@student.unisi.it>

I am a M.Sc. student in Computer and Automation Engineering at [University of Siena][unisi], [Department of Information Engineering and Mathematical Sciences][diism]. This project is inherent the Neural Network course held by prof. [Stefano Melacci][melacci].

For any suggestion or doubts please contact me by email.

Distributed under the Apache-2.0 License. _See ``LICENSE`` for more information._

Link to this project: [https://github.com/filippoguerranti/handwritten_long_numbers_recognition][project]


<!-- Markdown link & img dfn's -->
[wiki]: https://github.com/filippoguerranti/handwritten_long_digit_recognition/wiki
[mnist]: http://yann.lecun.com/exdb/mnist/
[numpy]: https://numpy.org/doc/stable/
[torch]: https://pytorch.org/docs/stable/index.html
[opencv]: https://docs.opencv.org/master/index.html
[opencv-installation]: https://docs.opencv.org/master/df/d65/tutorial_table_of_content_introduction.html
[project]: https://github.com/filippoguerranti/handwritten_long_numbers_recognition
[unisi]: https://www.unisi.it/
[diism]: https://www.diism.unisi.it/it
[melacci]: https://www3.diism.unisi.it/~melacci/index.html<|MERGE_RESOLUTION|>--- conflicted
+++ resolved
@@ -62,17 +62,14 @@
 
 ## History
 
-<<<<<<< HEAD
-* _2020/12/12
-  * `dataset` class handler built (custom class)
-=======
 * _2020/12/26_
   * `ImageGraph` class built
   * `DisjointSetForest` class built
->>>>>>> 040f211c
+* _2020/12/12
+  * `dataset` class handler built (custom class)
 * _2020/12/08_
   * Training and testing procedure completed (model1: 99.0% accuracy on test set)
-  * `MnistDataset` class built from (`torchvision.Datasets`) **Deprecated**
+  * `MnistDataset` class built from (`torchvision.Datasets`) - **Deprecated**
 * _2020/12/07_
   * `CNN` class built 
 * _2020/12/03_
